# Project Specification

## 1. Introduction
... (existing content)

## 5. Optimized OCR Workflow
The new 5-stage OCR workflow includes:
- **Stage 1**: Image Acquisition
- **Stage 2**: Preprocessing with per-app color profiles
- **Stage 3**: Text Recognition with foreground app detection
- **Stage 4**: Post-Processing using perceptual hashing for change detection
- **Stage 5**: Output Generation

This optimized pipeline enhances efficiency and accuracy.

## 6. Performance Optimization
The performance of the OCR system has been optimized through several strategies:
- **Adaptive Processing**: Tailors processing based on the foreground app.
- **Caching Mechanisms**: Reduces repeated calculations for the same images.

## 7. Per-App Color Profiles
The per-app color profile system allows for customized processing based on the application's color scheme, improving text recognition accuracy.

## 8. Interactive Color Picker
An interactive color picker will be integrated to allow users to select and adjust color profiles for their specific needs.

## 9. Performance Strategy
We will implement performance monitoring to continually assess and optimize the OCR processing times.

<<<<<<< HEAD
- Compare available local AI models for OCR on Android devices.
- Investigate Android OS capabilities for screen capture, especially on Android TV and phones, including permission requirements and limitations.
- Explore cloud-based translation and text-to-speech options, evaluating cost and integration strategies.
- Assess potential challenges in supporting streaming apps and handling DRM or protected content.

## Next Steps

This high-level specification serves as a foundation for further research and refinement. Options for implementation will be explored, focusing on quality, cost, and performance. A more detailed technical specification will follow.

---

## Implementation

The following are the major code components and logic required for the implementation:

1. **Project Skeleton**
   - C# solution using .NET MAUI targeting Android (with extensibility for other platforms if needed).
   - Entry point and basic navigation.

2. **Background Service for Screen Capture**
   - A service running in the background that periodically captures screenshots of the current screen.
   - Handles permissions for capturing the screen on both Android TV and phones.
   - Efficient scheduling of screenshot intervals.

3. **Configuration UI**
   - User interface for setting preferences:
     - Enable/disable background service
     - Snapshot frequency
     - Image pre-processing options (e.g., brightness, contrast for OCR optimization)
     - Enable/disable translation and target language selection
     - Enable/disable TTS and select voice

4. **Persistence of User Preferences**
   - Mechanism to persist user settings and preferences across app sessions and device restarts.
   - Use platform-appropriate storage APIs (e.g., Xamarin.Essentials Preferences, local SQLite, or .NET MAUI Preferences API).
   - Load preferences at startup and apply them to UI and services.

5. **Optimized 5-Stage OCR Workflow**
   - **Stage 1: Detect Foreground App (~1ms)** - Uses UsageStatsManager to detect active app and load associated color profile
   - **Stage 2: Color Filter + Noise Removal (~20-25ms)** - Single-pass algorithm that filters subtitle colors and removes noise based on neighbor analysis
   - **Stage 3: Perceptual Hashing (~10ms)** - Uses dHash algorithm to detect changes; skips OCR if Hamming distance < threshold
   - **Stage 4: Run OCR (~200-500ms)** - Only executed if hash indicates content changed; runs Tesseract on filtered image
   - **Stage 5: Translation & TTS** - Existing logic for Azure Translator and Neural TTS
   - **Performance:** Expected ~90% reduction in OCR operations (36ms vs 236-536ms per frame)

6. **Per-App Color Profile System**
   - **Color Profile Manager** - Manages dictionary of app package → color profile mappings
   - **Foreground App Detection** - Uses UsageStatsManager API to detect currently active streaming app
   - **MRU Color List** - Each app maintains up to 5 subtitle colors in Most Recently Used order
   - **Interactive Color Picker** - Semi-transparent overlay with tap-to-pick functionality using histogram analysis
   - **Automatic Profile Switching** - System automatically switches profiles when user changes apps
   - **Profile Persistence** - Color profiles saved to JSON storage via SettingsService

7. **Wrappers for External Services**
   - **Tesseract OCR Wrapper:** Encapsulate interaction with Tesseract library for local OCR processing. Expose simple API for image-to-text conversion.
   - **Azure Translator Wrapper:** Encapsulate calls to Azure Translator API, handle authentication, language selection, error handling, and API limits.
   - **Azure TTS Wrapper:** Encapsulate calls to Azure Text-to-Speech API, manage voice selection, audio playback, and error conditions.
   - Abstract interface to allow easy swapping or extension to other providers.

8. **Error Handling & Logging**
   - Centralized error handling for all critical operations (screen capture, OCR, translation, TTS).
   - Logging to local files (and optionally cloud, respecting privacy) for troubleshooting and diagnostics.

9. **Permission Management & Onboarding**
   - User onboarding flow to guide initial setup, permissions requests, and accessibility service activation.
   - UI elements to request and show permission status.

10. **Accessibility and Usability**
    - Ensure all UI elements are accessible (large text, high contrast, screen reader support).
    - Provide in-app help and tooltips for visually impaired users.

11. **Resource Management**
    - Optimize resource usage to minimize battery drain and CPU load.
    - Adaptive scheduling of background operations based on usage and device state.

12. **Extensibility**
    - Design interfaces for translation, TTS, and OCR to support additional languages or providers in the future.

13. **Data Privacy**
    - Make users aware of what data is processed locally and what is sent to cloud services.
    - Ensure all transmissions to cloud APIs are secure.

14. **Feedback & Reporting**
    - Mechanism for users to report bugs, request features, and send diagnostic logs (optional).

15. **Testing & Debugging**
    - Debug UI for developers/testers to simulate and test the OCR, translation, and TTS pipeline.

---

This implementation section provides a detailed outline to guide technical design and development. Further refinement and breakdown into specific classes, services, and UI components will take place during the detailed design phase.
=======
## 10. Conclusion
... (existing content)
>>>>>>> 85b854ac
<|MERGE_RESOLUTION|>--- conflicted
+++ resolved
@@ -27,7 +27,6 @@
 ## 9. Performance Strategy
 We will implement performance monitoring to continually assess and optimize the OCR processing times.
 
-<<<<<<< HEAD
 - Compare available local AI models for OCR on Android devices.
 - Investigate Android OS capabilities for screen capture, especially on Android TV and phones, including permission requirements and limitations.
 - Explore cloud-based translation and text-to-speech options, evaluating cost and integration strategies.
@@ -118,8 +117,4 @@
 
 ---
 
-This implementation section provides a detailed outline to guide technical design and development. Further refinement and breakdown into specific classes, services, and UI components will take place during the detailed design phase.
-=======
-## 10. Conclusion
-... (existing content)
->>>>>>> 85b854ac
+This implementation section provides a detailed outline to guide technical design and development. Further refinement and breakdown into specific classes, services, and UI components will take place during the detailed design phase.